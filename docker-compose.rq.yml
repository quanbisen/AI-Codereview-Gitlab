# 这个是使用了Redis Queue的版本
services:
  app:
    build:
      context: .
      dockerfile: Dockerfile
      target: app
<<<<<<< HEAD
    image: ai-codereview
=======
    image: ghcr.io/sunmh207/ai-codereview-gitlab:1.3.5
>>>>>>> db192ee1
    ports:
      - "5001:5001"
      - "5002:5002"
    volumes:
      - data:/app/data
      - log:/app/log
    env_file:
      - ./conf/.env
    depends_on:
      redis:
        condition: service_started
    restart: unless-stopped

  worker:
    build:
      context: .
      dockerfile: Dockerfile
      target: worker
<<<<<<< HEAD
    image: ai-codereview-worker
=======
    image: ghcr.io/sunmh207/ai-codereview-gitlab:1.3.5-worker
>>>>>>> db192ee1
    volumes_from:
      - app
    env_file:
      - ./conf/.env
    environment:
      - WORKER_QUEUE=github_com
      # - OLLAMA_API_BASE_URL=https://ollama.test1.com:11434
    depends_on:
      redis:
        condition: service_started
    restart: unless-stopped

#  worker2:
#    build:
#      context: .
#      dockerfile: Dockerfile
#      target: worker
#    image: ghcr.io/sunmh207/ai-codereview-gitlab:1.3.5-worker
#    volumes_from:
#      - app
#    env_file:
#      - .env
#    environment:
#      - WORKER_QUEUE=git_test2_com
#      - OLLAMA_API_BASE_URL=https://ollama.test2.com:11434
#    depends_on:
#      redis:
#        condition: service_started
#    restart: unless-stopped

  redis:
    image: redis:alpine
    volumes:
      - redis_data:/data
    restart: unless-stopped

volumes:
  data:
  log:
  redis_data:<|MERGE_RESOLUTION|>--- conflicted
+++ resolved
@@ -5,11 +5,7 @@
       context: .
       dockerfile: Dockerfile
       target: app
-<<<<<<< HEAD
-    image: ai-codereview
-=======
     image: ghcr.io/sunmh207/ai-codereview-gitlab:1.3.5
->>>>>>> db192ee1
     ports:
       - "5001:5001"
       - "5002:5002"
@@ -28,17 +24,13 @@
       context: .
       dockerfile: Dockerfile
       target: worker
-<<<<<<< HEAD
-    image: ai-codereview-worker
-=======
     image: ghcr.io/sunmh207/ai-codereview-gitlab:1.3.5-worker
->>>>>>> db192ee1
     volumes_from:
       - app
     env_file:
       - ./conf/.env
-    environment:
-      - WORKER_QUEUE=github_com
+    # environment:
+    #   - WORKER_QUEUE=git_test_com
       # - OLLAMA_API_BASE_URL=https://ollama.test1.com:11434
     depends_on:
       redis:
