services:
  app:
    build:
      context: .
      dockerfile: Dockerfile
      target: prod
    image: ghcr.io/sunmh207/ai-codereview-gitlab:latest
    ports:
      - "5001:5001"
      - "5002:5002"
    volumes:
      - data:/app/data
      - log:/app/log
      - conf:/app/conf
    env_file:
<<<<<<< HEAD
      - ./conf/.env
=======
      - .env
    depends_on:
      redis:
        condition: service_started
    restart: unless-stopped

  worker:
    build:
      context: .
      dockerfile: Dockerfile
      target: worker
    # image: sunmh207/ai-codereview-gitlab:1.2.3-worker
    volumes_from:
      - app
    env_file:
      - .env
#    environment:
#      - WORKER_QUEUE=git_test1_com
#      - OLLAMA_API_BASE_URL=https://ollama.test1.com:11434
    depends_on:
      redis:
        condition: service_started
    restart: unless-stopped

#  worker2:
#    build:
#      context: .
#      dockerfile: Dockerfile
#      target: worker
#    # image: sunmh207/ai-codereview-gitlab:1.2.3-worker
#    volumes_from:
#      - app
#    env_file:
#      - .env
#    environment:
#      - WORKER_QUEUE=git_test2_com
#      - OLLAMA_API_BASE_URL=https://ollama.test2.com:11434
#    depends_on:
#      redis:
#        condition: service_started
#    restart: unless-stopped

  redis:
    image: redis:alpine
#    ports:
#      - "${REDIS_PORT}:6379"
    volumes:
      - redis_data:/data
>>>>>>> 85352800
    restart: unless-stopped

volumes:
  data:
  log:
<<<<<<< HEAD
  conf:
=======
  redis_data:
>>>>>>> 85352800
<|MERGE_RESOLUTION|>--- conflicted
+++ resolved
@@ -4,7 +4,7 @@
       context: .
       dockerfile: Dockerfile
       target: prod
-    image: ghcr.io/sunmh207/ai-codereview-gitlab:latest
+    image: ghcr.io/sunmh207/ai-codereview-gitlab:1.3.1
     ports:
       - "5001:5001"
       - "5002:5002"
@@ -13,10 +13,7 @@
       - log:/app/log
       - conf:/app/conf
     env_file:
-<<<<<<< HEAD
       - ./conf/.env
-=======
-      - .env
     depends_on:
       redis:
         condition: service_started
@@ -27,11 +24,11 @@
       context: .
       dockerfile: Dockerfile
       target: worker
-    # image: sunmh207/ai-codereview-gitlab:1.2.3-worker
+    # image: sunmh207/ai-codereview-gitlab:1.3.1-worker
     volumes_from:
       - app
     env_file:
-      - .env
+      - ./conf/.env
 #    environment:
 #      - WORKER_QUEUE=git_test1_com
 #      - OLLAMA_API_BASE_URL=https://ollama.test1.com:11434
@@ -45,7 +42,7 @@
 #      context: .
 #      dockerfile: Dockerfile
 #      target: worker
-#    # image: sunmh207/ai-codereview-gitlab:1.2.3-worker
+#    # image: sunmh207/ai-codereview-gitlab:1.3.1-worker
 #    volumes_from:
 #      - app
 #    env_file:
@@ -64,14 +61,10 @@
 #      - "${REDIS_PORT}:6379"
     volumes:
       - redis_data:/data
->>>>>>> 85352800
     restart: unless-stopped
 
 volumes:
   data:
   log:
-<<<<<<< HEAD
   conf:
-=======
-  redis_data:
->>>>>>> 85352800
+  redis_data: