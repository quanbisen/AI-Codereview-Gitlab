--- conflicted
+++ resolved
@@ -131,7 +131,7 @@
         if not gitlab_token:
             return jsonify({'message': 'Missing GitLab access token'}), 400
 
-        gitlab_domain = slugify_url(gitlab_url)
+        gitlab_domain_slug = slugify_url(gitlab_url)
 
         # 打印整个payload数据，或根据需求进行处理
         logger.info(f'Received event: {object_kind}')
@@ -140,14 +140,14 @@
         # 处理Merge Request Hook
         if object_kind == "merge_request":
             # 创建一个新进程进行异步处理
-            handle_queue(handle_merge_request_event, data, gitlab_token, gitlab_url, gitlab_domain)
+            handle_queue(handle_merge_request_event, data, gitlab_token, gitlab_url, gitlab_domain_slug)
             # 立马返回响应
             return jsonify(
                 {'message': f'Request received(object_kind={object_kind}), will process asynchronously.'}), 200
         elif object_kind == "push":
             # 创建一个新进程进行异步处理
             # TODO check if PUSH_REVIEW_ENABLED is needed here
-            handle_queue(handle_push_event, data, gitlab_token, gitlab_url, gitlab_domain)
+            handle_queue(handle_push_event, data, gitlab_token, gitlab_url, gitlab_domain_slug)
             # 立马返回响应
             return jsonify(
                 {'message': f'Request received(object_kind={object_kind}), will process asynchronously.'}), 200
@@ -158,171 +158,7 @@
     else:
         return jsonify({'message': 'Invalid data format'}), 400
 
-def transform_gitlab_url(url):
-    # 去掉 http:// 或 https://
-    if url.startswith("http://"):
-        url = url[len("http://"):]
-    elif url.startswith("https://"):
-        url = url[len("https://"):]
 
-    if url.endswith('/'):
-        url = url[:-1]
-        
-    # 替换 . 和 / 为 _
-    transformed_url = url.replace('.', '_').replace('/', '_')
-    
-    return transformed_url
-
-<<<<<<< HEAD
-=======
-def __handle_push_event(webhook_data: dict, gitlab_token: str, gitlab_url: str):
-    try:
-        handler = PushHandler(webhook_data, gitlab_token, gitlab_url)
-        logger.info('Push Hook event received')
-        commits = handler.get_push_commits()
-        if not commits:
-            logger.error('Failed to get commits')
-            return
-
-        review_result = None
-        score = 0
-        if PUSH_REVIEW_ENABLED:
-            # 获取PUSH的changes
-            changes = handler.get_push_changes()
-            logger.info('changes: %s', changes)
-            changes = filter_changes(changes)
-            if not changes:
-                logger.info('未检测到PUSH代码的修改,修改文件可能不满足SUPPORTED_EXTENSIONS。')
-                return
-            review_result = "关注的文件没有修改"
-
-            if len(changes) > 0:
-                commits_text = ';'.join(commit.get('message', '').strip() for commit in commits)
-                review_result = review_code(str(changes), commits_text)
-                score = CodeReviewer.parse_review_score(review_text=review_result)
-            # 将review结果提交到Gitlab的 notes
-            handler.add_push_notes(f'Auto Review Result: \n{review_result}')
-
-        url_base = transform_gitlab_url(gitlab_url)
-
-        event_manager['push_reviewed'].send(PushReviewEntity(
-            project_name=webhook_data['project']['name'],
-            author=webhook_data['user_username'],
-            branch=webhook_data['project']['default_branch'],
-            updated_at=int(datetime.now().timestamp()),  # 当前时间
-            commits=commits,
-            score=score,
-            review_result=review_result,
-            gitlab_url = url_base,
-        ))
-
-    except Exception as e:
-        error_message = f'服务出现未知错误: {str(e)}\n{traceback.format_exc()}'
-        im_notifier.send_notification(content=error_message)
-        logger.error('出现未知错误: %s', error_message)
-
-
-def __handle_merge_request_event(webhook_data: dict, gitlab_token: str, gitlab_url: str):
-    '''
-    处理Merge Request Hook事件
-    :param webhook_data:
-    :param gitlab_token:
-    :param gitlab_url:
-    :return:
-    '''
-    try:
-        # 解析Webhook数据
-        handler = MergeRequestHandler(webhook_data, gitlab_token, gitlab_url)
-        logger.info('Merge Request Hook event received')
-
-        if (handler.action in ['open', 'update']):  # 仅仅在MR创建或更新时进行Code Review
-            # 获取Merge Request的changes
-            changes = handler.get_merge_request_changes()
-            logger.info('changes: %s', changes)
-            changes = filter_changes(changes)
-            if not changes:
-                logger.info('未检测到有关代码的修改,修改文件可能不满足SUPPORTED_EXTENSIONS。')
-                return
-
-            # 获取Merge Request的commits
-            commits = handler.get_merge_request_commits()
-            if not commits:
-                logger.error('Failed to get commits')
-                return
-
-            # review 代码
-            commits_text = ';'.join(commit['title'] for commit in commits)
-            review_result = review_code(str(changes), commits_text)
-
-            if "COT ABORT!" in review_result:
-                logger.error('COT ABORT!')
-                return
-
-            # 将review结果提交到Gitlab的 notes
-            handler.add_merge_request_notes(f'Auto Review Result: \n{review_result}')
-
-            url_base = transform_gitlab_url(gitlab_url)
-            # dispatch merge_request_reviewed event
-            event_manager['merge_request_reviewed'].send(
-                MergeRequestReviewEntity(
-                    project_name=webhook_data['project']['name'],
-                    author=webhook_data['user']['username'],
-                    source_branch=webhook_data['object_attributes']['source_branch'],
-                    target_branch=webhook_data['object_attributes']['target_branch'],
-                    updated_at=int(datetime.now().timestamp()),
-                    commits=commits,
-                    score=CodeReviewer.parse_review_score(review_text=review_result),
-                    url=webhook_data['object_attributes']['url'],
-                    review_result=review_result,
-                    gitlab_url = url_base,
-                )
-            )
-
-        else:
-            logger.info(f"Merge Request Hook event, action={handler.action}, ignored.")
-
-    except Exception as e:
-        error_message = f'AI Code Review 服务出现未知错误: {str(e)}\n{traceback.format_exc()}'
-        im_notifier.send_notification(content=error_message)
-        logger.error('出现未知错误: %s', error_message)
-
-def filter_changes(changes: list):
-    '''
-    过滤数据，只保留支持的文件类型以及必要的字段信息
-    '''
-    filter_deleted_files_changes = [change for change in changes if change.get("deleted_file") == False]
-    # 从环境变量中获取支持的文件扩展名
-    SUPPORTED_EXTENSIONS = os.getenv('SUPPORTED_EXTENSIONS', '.java,.py,.php').split(',')
-    # 过滤 `new_path` 以支持的扩展名结尾的元素, 仅保留diff和new_path字段
-    filtered_changes = [
-        {
-            'diff': item.get('diff', ''),
-            'new_path': item['new_path']
-        }
-        for item in filter_deleted_files_changes
-        if any(item.get('new_path', '').endswith(ext) for ext in SUPPORTED_EXTENSIONS)
-    ]
-    return filtered_changes
-
-
-def review_code(changes_text: str, commits_text: str = '') -> str:
-    # 如果超长，取前REVIEW_MAX_LENGTH字符
-    review_max_length = int(os.getenv('REVIEW_MAX_LENGTH', 5000))
-    # 如果changes为空,打印日志
-    if not changes_text:
-        logger.info('代码为空, diffs_text = %', str(changes_text))
-        return '代码为空'
-
-    if len(changes_text) > review_max_length:
-        changes_text = changes_text[:review_max_length]
-        logger.info(f'文本超长，截段后content: {changes_text}')
-    review_result = CodeReviewer().review_code(changes_text, commits_text).strip()
-    if review_result.startswith("```markdown") and review_result.endswith("```"):
-        return review_result[11:-3].strip()
-    return review_result
-
-
->>>>>>> f64f4db6
 if __name__ == '__main__':
     # 启动定时任务调度器
     setup_scheduler()
